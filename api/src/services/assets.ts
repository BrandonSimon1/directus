import { useEnv } from '@directus/env';
import {
	ForbiddenError,
	IllegalAssetTransformationError,
	RangeNotSatisfiableError,
	ServiceUnavailableError,
} from '@directus/errors';
import type { Range, Stat } from '@directus/storage';
import type { Accountability, File, SchemaOverview } from '@directus/types';
import type { Knex } from 'knex';
import { clamp } from 'lodash-es';
import { contentType } from 'mime-types';
import type { Readable } from 'node:stream';
import hash from 'object-hash';
import path from 'path';
import type { FailOnOptions } from 'sharp';
import sharp from 'sharp';
import { SUPPORTED_IMAGE_TRANSFORM_FORMATS } from '../constants.js';
import getDatabase from '../database/index.js';
<<<<<<< HEAD
import { useLogger } from '../logger.js';
import { validateAccess } from '../permissions/modules/validate-access/validate-access.js';
=======
import { useLogger } from '../logger/index.js';
>>>>>>> 08095a29
import { getStorage } from '../storage/index.js';
import type { AbstractServiceOptions, Transformation, TransformationSet } from '../types/index.js';
import { getMilliseconds } from '../utils/get-milliseconds.js';
import { isValidUuid } from '../utils/is-valid-uuid.js';
import * as TransformationUtils from '../utils/transformations.js';
import { FilesService } from './files.js';

const env = useEnv();
const logger = useLogger();

export class AssetsService {
	knex: Knex;
	accountability: Accountability | null;
	schema: SchemaOverview;
	filesService: FilesService;

	constructor(options: AbstractServiceOptions) {
		this.knex = options.knex || getDatabase();
		this.accountability = options.accountability || null;
		this.schema = options.schema;
		this.filesService = new FilesService({ ...options, accountability: null });
	}

	async getAsset(
		id: string,
		transformation?: TransformationSet,
		range?: Range,
	): Promise<{ stream: Readable; file: any; stat: Stat }> {
		const storage = await getStorage();

		const publicSettings = await this.knex
			.select('project_logo', 'public_background', 'public_foreground', 'public_favicon')
			.from('directus_settings')
			.first();

		const systemPublicKeys = Object.values(publicSettings || {});

		/**
		 * This is a little annoying. Postgres will error out if you're trying to search in `where`
		 * with a wrong type. In case of directus_files where id is a uuid, we'll have to verify the
		 * validity of the uuid ahead of time.
		 */
		if (!isValidUuid(id)) throw new ForbiddenError();

		if (systemPublicKeys.includes(id) === false && this.accountability) {
			await validateAccess(
				{
					accountability: this.accountability,
					action: 'read',
					collection: 'directus_files',
					primaryKeys: [id],
				},
				{ knex: this.knex, schema: this.schema },
			);
		}

		const file = (await this.filesService.readOne(id, { limit: 1 })) as File;

		const exists = await storage.location(file.storage).exists(file.filename_disk);

		if (!exists) throw new ForbiddenError();

		if (range) {
			const missingRangeLimits = range.start === undefined && range.end === undefined;
			const endBeforeStart = range.start !== undefined && range.end !== undefined && range.end <= range.start;
			const startOverflow = range.start !== undefined && range.start >= file.filesize;
			const endUnderflow = range.end !== undefined && range.end <= 0;

			if (missingRangeLimits || endBeforeStart || startOverflow || endUnderflow) {
				throw new RangeNotSatisfiableError({ range });
			}

			const lastByte = file.filesize - 1;

			if (range.end) {
				if (range.start === undefined) {
					// fetch chunk from tail
					range.start = file.filesize - range.end;
					range.end = lastByte;
				}

				if (range.end >= file.filesize) {
					// fetch entire file
					range.end = lastByte;
				}
			}

			if (range.start) {
				if (range.end === undefined) {
					// fetch entire file
					range.end = lastByte;
				}

				if (range.start < 0) {
					// fetch file from head
					range.start = 0;
				}
			}
		}

		const type = file.type;
		const transforms = transformation ? TransformationUtils.resolvePreset(transformation, file) : [];

		if (type && transforms.length > 0 && SUPPORTED_IMAGE_TRANSFORM_FORMATS.includes(type)) {
			const maybeNewFormat = TransformationUtils.maybeExtractFormat(transforms);

			const assetFilename =
				path.basename(file.filename_disk, path.extname(file.filename_disk)) +
				getAssetSuffix(transforms) +
				(maybeNewFormat ? `.${maybeNewFormat}` : path.extname(file.filename_disk));

			const exists = await storage.location(file.storage).exists(assetFilename);

			if (maybeNewFormat) {
				file.type = contentType(assetFilename) || null;
			}

			if (exists) {
				return {
					stream: await storage.location(file.storage).read(assetFilename, range),
					file,
					stat: await storage.location(file.storage).stat(assetFilename),
				};
			}

			// Check image size before transforming. Processing an image that's too large for the
			// system memory will kill the API. Sharp technically checks for this too in it's
			// limitInputPixels, but we should have that check applied before starting the read streams
			const { width, height } = file;

			if (
				!width ||
				!height ||
				width > (env['ASSETS_TRANSFORM_IMAGE_MAX_DIMENSION'] as number) ||
				height > (env['ASSETS_TRANSFORM_IMAGE_MAX_DIMENSION'] as number)
			) {
				logger.warn(`Image is too large to be transformed, or image size couldn't be determined.`);
				throw new IllegalAssetTransformationError({ invalidTransformations: ['width', 'height'] });
			}

			const { queue, process } = sharp.counters();

			if (queue + process > (env['ASSETS_TRANSFORM_MAX_CONCURRENT'] as number)) {
				throw new ServiceUnavailableError({
					service: 'files',
					reason: 'Server too busy',
				});
			}

			const readStream = await storage.location(file.storage).read(file.filename_disk, range);

			const transformer = sharp({
				limitInputPixels: Math.pow(env['ASSETS_TRANSFORM_IMAGE_MAX_DIMENSION'] as number, 2),
				sequentialRead: true,
				failOn: env['ASSETS_INVALID_IMAGE_SENSITIVITY_LEVEL'] as FailOnOptions,
			});

			transformer.timeout({
				seconds: clamp(Math.round(getMilliseconds(env['ASSETS_TRANSFORM_TIMEOUT'], 0) / 1000), 1, 3600),
			});

			if (transforms.find((transform) => transform[0] === 'rotate') === undefined) transformer.rotate();

			transforms.forEach(([method, ...args]) => (transformer[method] as any).apply(transformer, args));

			readStream.on('error', (e: Error) => {
				logger.error(e, `Couldn't transform file ${file.id}`);
				readStream.unpipe(transformer);
			});

			try {
				await storage.location(file.storage).write(assetFilename, readStream.pipe(transformer), type);
			} catch (error) {
				try {
					await storage.location(file.storage).delete(assetFilename);
				} catch {
					// Ignored to prevent original error from being overwritten
				}

				if ((error as Error)?.message?.includes('timeout')) {
					throw new ServiceUnavailableError({ service: 'assets', reason: `Transformation timed out` });
				} else {
					throw error;
				}
			}

			return {
				stream: await storage.location(file.storage).read(assetFilename, range),
				stat: await storage.location(file.storage).stat(assetFilename),
				file,
			};
		} else {
			const readStream = await storage.location(file.storage).read(file.filename_disk, range);
			const stat = await storage.location(file.storage).stat(file.filename_disk);
			return { stream: readStream, file, stat };
		}
	}
}

const getAssetSuffix = (transforms: Transformation[]) => {
	if (Object.keys(transforms).length === 0) return '';
	return `__${hash(transforms)}`;
};<|MERGE_RESOLUTION|>--- conflicted
+++ resolved
@@ -17,12 +17,8 @@
 import sharp from 'sharp';
 import { SUPPORTED_IMAGE_TRANSFORM_FORMATS } from '../constants.js';
 import getDatabase from '../database/index.js';
-<<<<<<< HEAD
-import { useLogger } from '../logger.js';
+import { useLogger } from '../logger/index.js';
 import { validateAccess } from '../permissions/modules/validate-access/validate-access.js';
-=======
-import { useLogger } from '../logger/index.js';
->>>>>>> 08095a29
 import { getStorage } from '../storage/index.js';
 import type { AbstractServiceOptions, Transformation, TransformationSet } from '../types/index.js';
 import { getMilliseconds } from '../utils/get-milliseconds.js';
