--- conflicted
+++ resolved
@@ -122,11 +122,8 @@
 import marked from 'marked';
 import localizedFormat from '@/utils/localized-format';
 import api from '@/api';
-<<<<<<< HEAD
 import getRootPath from '@/utils/get-root-path';
-=======
 import { userName } from '@/utils/user-name';
->>>>>>> 7db7eaef
 
 export default defineComponent({
 	inheritAttrs: false,
