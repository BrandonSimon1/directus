get:
  description: Retrieves the details of a single field in a given collection.
  operationId: getCollectionField
  responses:
    "200":
      description: Successful request
      content:
        application/json:
          schema:
            type: object
            properties:
              data:
                $ref: "../../openapi.yaml#/components/schemas/Fields"
    "401":
      $ref: "../../openapi.yaml#/components/responses/UnauthorizedError"
    "404":
      $ref: "../../openapi.yaml#/components/responses/NotFoundError"
  tags:
    - Fields
patch:
  description: Update an existing field.
  operationId: updateField
  requestBody:
    content:
      application/json:
        schema:
          type: object
          properties:
            field:
              description: Unique name of the field. Field name is unique within the collection.
              example: id
              type: string
            type:
              description: Directus specific data type. Used to cast values in the API.
              example: integer
              type: string
            schema:
              description: The schema info.
              type: object
<<<<<<< HEAD
            primary_key:
              description: If this field is the primary key of the collection.
              type: boolean
            readonly:
              description: Prevents the user from editing the value in the field.
              type: boolean
            required:
              description: If this field requires a value.
              type: boolean
            signed:
              description: If the value is signed or not. Only applies to integer type fields.
              type: boolean
            sort:
              description: Sort order of this field on the edit page of the admin app.
              type: integer
            translation:
              description: 'Key value pair of `<language>: <translation>` that allows the user to change the displayed name of the field in the admin app.'
=======
              properties:
                name:
                  description: The name of the field.
                  example: title
                  type: string
                table:
                  description: The collection of the field.
                  example: posts
                  type: string
                type:
                  description: The type of the field.
                  example: string
                  type: string
                default_value:
                  description: The default value of the field.
                  example: null
                  type: string
                  nullable: true
                max_length:
                  description: The max length of the field.
                  example: null
                  type: integer
                  nullable: true
                is_nullable:
                  description: If the field is nullable.
                  example: false
                  type: boolean
                is_primary_key:
                  description: If the field is primary key.
                  example: false
                  type: boolean
                has_auto_increment:
                  description: If the field has auto increment.
                  example: false
                  type: boolean
                foreign_key_column:
                  description: Related column from the foreign key constraint.
                  example: null
                  type: string
                  nullable: true
                foreign_key_table:
                  description: Related table from the foreign key constraint.
                  example: null
                  type: string
                  nullable: true
                comment:
                  description: Comment as saved in the database.
                  example: null
                  type: string
                  nullable: true
                schema:
                  description: Database schema (pg only).
                  example: public
                  type: string
                foreign_key_schema:
                  description: Related schema from the foreign key constraint (pg only).
                  example: null
                  type: string
                  nullable: true
            meta:
              description: The meta info.
>>>>>>> 067ece85
              type: object
              nullable: true
              properties:
                id:
                  description: Unique identifier for the field in the `directus_fields` collection.
                  example: 3
                  type: integer
                collection:
                  description: Unique name of the collection this field is in.
                  example: posts
                  type: string
                field:
                  description: Unique name of the field. Field name is unique within the collection.
                  example: title
                  type: string
                special:
                  description: Transformation flag for field
                  example: null
                  type: array
                  items:
                    type: string
                  nullable: true
                interface:
                  description:
                    What interface is used in the admin app to edit the value for this
                    field.
                  example: primary-key
                  type: string
                  nullable: true
                options:
                  description:
                    Options for the interface that's used. This format is based on the
                    individual interface.
                  example: null
                  type: object
                  nullable: true
                display:
                  description: What display is used in the admin app to display the value for this field.
                  example: null
                  type: string
                  nullable: true
                display_options:
                  description: Options for the display that's used. This format is based on the individual display.
                  example: null
                  type: object
                  nullable: true
                locked:
                  description:
                    If the field can be altered by the end user. Directus system fields
                    have this value set to `true`.
                  example: true
                  type: boolean
                readonly:
                  description: Prevents the user from editing the value in the field.
                  example: false
                  type: boolean
                hidden:
                  description: If this field should be hidden.
                  example: true
                  type: boolean
                sort:
                  description: Sort order of this field on the edit page of the admin app.
                  example: 1
                  type: integer
                  nullable: true
                width:
                  description: Width of the field on the edit form.
                  example: null
                  type: string
                  nullable: true
                  enum: [half, half-left, half-right, full, fill, null]
                group:
                  description: What field group this field is part of.
                  example: null
                  type: integer
                  nullable: true
                translation:
                  description:
                    "Key value pair of `<locale>: <translation>` that allows the user
                    to change the displayed name of the field in the admin app."
                  example: null
                  type: object
                  nullable: true
                note:
                  description:
                    A user provided note for the field. Will be rendered alongside the
                    interface on the edit page.
                  example: ""
                  type: string
                  nullable: true
  responses:
    "200":
      description: Successful request
      content:
        application/json:
          schema:
            type: object
            properties:
              data:
                $ref: "../../openapi.yaml#/components/schemas/Fields"
    "401":
      $ref: "../../openapi.yaml#/components/responses/UnauthorizedError"
    "404":
      $ref: "../../openapi.yaml#/components/responses/NotFoundError"
  tags:
    - Fields
delete:
  description: Delete an existing field.
  operationId: deleteField
  responses:
    "200":
      description: Successful request
    "401":
      $ref: "../../openapi.yaml#/components/responses/UnauthorizedError"
    "404":
      $ref: "../../openapi.yaml#/components/responses/NotFoundError"
  tags:
    - Fields
parameters:
  - name: collection
    in: path
    description: Unique identifier of the collection the item resides in.
    schema:
      type: string
    required: true
  - name: id
    in: path
    description: Unique identifier of the field.
    schema:
      type: string
    required: true<|MERGE_RESOLUTION|>--- conflicted
+++ resolved
@@ -37,25 +37,6 @@
             schema:
               description: The schema info.
               type: object
-<<<<<<< HEAD
-            primary_key:
-              description: If this field is the primary key of the collection.
-              type: boolean
-            readonly:
-              description: Prevents the user from editing the value in the field.
-              type: boolean
-            required:
-              description: If this field requires a value.
-              type: boolean
-            signed:
-              description: If the value is signed or not. Only applies to integer type fields.
-              type: boolean
-            sort:
-              description: Sort order of this field on the edit page of the admin app.
-              type: integer
-            translation:
-              description: 'Key value pair of `<language>: <translation>` that allows the user to change the displayed name of the field in the admin app.'
-=======
               properties:
                 name:
                   description: The name of the field.
@@ -117,7 +98,6 @@
                   nullable: true
             meta:
               description: The meta info.
->>>>>>> 067ece85
               type: object
               nullable: true
               properties:
@@ -196,7 +176,7 @@
                   nullable: true
                 translation:
                   description:
-                    "Key value pair of `<locale>: <translation>` that allows the user
+                    "Key value pair of `<language>: <translation>` that allows the user
                     to change the displayed name of the field in the admin app."
                   example: null
                   type: object
